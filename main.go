--- conflicted
+++ resolved
@@ -61,14 +61,9 @@
 
 // Global config flags
 var (
-<<<<<<< HEAD
-	configFile string
-	zapDevMode bool
-	pprofAddr  string
-=======
 	configPath string
 	zapDevMode bool
->>>>>>> ee4f5583
+  pprofAddr  string
 )
 
 func main() {
@@ -81,14 +76,9 @@
 func run() error {
 	flag.Parse()
 
-<<<<<<< HEAD
-	flag.StringVar(&configFile, "config", "", "The operator will load its initial configuration from this file if defined.")
 	flag.StringVar(&pprofAddr, "pprofAddr", ":1234", "Address for pprof server; has no effect on release builds")
-	flag.BoolVar(&zapDevMode, "development", false, "Configure zap logger in development mode.")
-=======
 	flag.StringVar(&configPath, "configPath", "", "The operator will load its initial configuration from this file if defined.")
 	flag.BoolVar(&zapDevMode, "zapDevMode", false, "Configure zap logger in development mode.")
->>>>>>> ee4f5583
 
 	// Bind flags for Zap logger options.
 	opts := zap.Options{Development: zapDevMode}
@@ -109,36 +99,22 @@
 
 	// Default bootstrap config values
 	defaultBootstrapConfig := bootstrap.BootstrapConfig{
-<<<<<<< HEAD
-		// LeaderElection is required as an empty config since it cannot be nil.github.com/greymatter-io/operator
-=======
 		// LeaderElection is required as an empty config since it cannot be nil.
->>>>>>> ee4f5583
 		ControllerManagerConfigurationSpec: cfg.ControllerManagerConfigurationSpec{
 			LeaderElection: &basecfg.LeaderElectionConfiguration{},
 		},
 		ClusterIngressName: "cluster",
 	}
 
-<<<<<<< HEAD
-	// Attempt to read a configFile if one has been configured.
-=======
 	// Attempt to read a configPath if one has been configured.
->>>>>>> ee4f5583
 	cfg := defaultBootstrapConfig
 	var err error
 	if configPath != "" {
 		options, err = options.AndFrom(ctrl.ConfigFile().AtPath(configPath).OfKind(&cfg))
 		if err != nil {
-<<<<<<< HEAD
-			return fmt.Errorf("failed to load bootstrap config at path %s: %w", configFile, err)
-		}
-		logger.Info("Loaded bootstrap config", "Path", configFile)
-=======
 			return fmt.Errorf("failed to load bootstrap config at path %s: %w", configPath, err)
 		}
 		logger.Info("Loaded bootstrap config", "Path", configPath)
->>>>>>> ee4f5583
 	}
 
 	// Start up our CFSSL server for issuing two certs:
